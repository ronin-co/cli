import fs from 'node:fs';
import path from 'node:path';
import { select } from '@inquirer/prompts';
import { RoninError } from '@ronin/compiler';
import type { Database } from '@ronin/engine/resources';

import types from '@/src/commands/types';
import { initializeDatabase } from '@/src/utils/database';
import type { MigrationFlags } from '@/src/utils/migration';
import { MIGRATIONS_PATH } from '@/src/utils/misc';
<<<<<<< HEAD
import {
  type ModelWithFieldsArray,
  convertArrayFieldToObject,
  getModels,
} from '@/src/utils/model';
import { Protocol } from '@/src/utils/protocol';
import { getOrSelectSpaceId } from '@/src/utils/space';
import { spinner as ora } from '@/src/utils/spinner';
=======
import { convertArrayFieldToObject, getModels } from '@/src/utils/model';
import { Protocol } from '@/src/utils/protocol';
import { getOrSelectSpaceId } from '@/src/utils/space';
import { spinner as ora } from '@/src/utils/spinner';
import { select } from '@inquirer/prompts';
import { RoninError } from '@ronin/compiler';
import type { Database } from '@ronin/engine/resources';
>>>>>>> 774104e8

/**
 * Applies a migration file to the database.
 */
export default async (
  appToken: string | undefined,
  sessionToken: string | undefined,
  flags: MigrationFlags,
  migrationFilePath?: string,
): Promise<void> => {
  const spinner = ora.info('Applying migration');
<<<<<<< HEAD
=======

>>>>>>> 774104e8
  const db = await initializeDatabase();

  try {
    const space = await getOrSelectSpaceId(sessionToken, spinner);
<<<<<<< HEAD
    const existingModels = (await getModels({
=======
    const existingModels = await getModels({
>>>>>>> 774104e8
      db,
      token: appToken ?? sessionToken,
      space,
      isLocal: flags.local,
      fieldArray: true,
    })) as Array<ModelWithFieldsArray>;

    // Verify that the migrations directory exists before proceeding.
    if (!fs.existsSync(MIGRATIONS_PATH)) {
      throw new Error(
        'Migrations directory not found. Run `ronin diff` to create your first migration.',
      );
    }

    // Get all filenames of migrations in the migrations directory.
    const migrations = fs.readdirSync(MIGRATIONS_PATH);

    let migrationPrompt: string | undefined;
    if (migrations.length === 0) {
      throw new Error(
        'No migrations found. Run `ronin diff` to create your first migration.',
      );
    }

    if (!flags.apply) {
      migrationPrompt =
        migrationFilePath ??
        (await select({
          message: 'Which migration do you want to apply?',
          choices: migrations
            // Sort in reverse lexical order.
            .sort((a, b) => b.localeCompare(a))
            .map((migration) => ({
              name: migration,
              value: path.join(MIGRATIONS_PATH, migration),
            })),
        }));
    }

    const protocol = await new Protocol().load(migrationPrompt);
    const statements = protocol.getSQLStatements(
      existingModels.map((model) => ({
        ...model,
        fields: convertArrayFieldToObject(model.fields),
      })),
    );

    await applyMigrationStatements(
      appToken ?? sessionToken,
      flags,
      db,
      statements,
      space,
    );

    spinner.succeed('Successfully applied migration');

    // If desired, generate new TypeScript types.
    if (!flags['skip-types']) await types(appToken, sessionToken);

    process.exit(0);
  } catch (err) {
    const message = err instanceof RoninError ? err.message : 'Failed to apply migration';
    spinner.fail(message);
    !(err instanceof RoninError) && err instanceof Error && spinner.fail(err.message);

    process.exit(1);
  }
};

/**
 * Applies migration statements to the database.
 */
export const applyMigrationStatements = async (
  appTokenOrSessionToken: string | undefined,
  flags: MigrationFlags,
  db: Database,
  statements: Array<{ statement: string }>,
  slug: string,
): Promise<void> => {
  if (flags.local) {
    ora.info('Applying migration to local database');

    await db.query(statements.map(({ statement }) => statement));
    fs.writeFileSync('.ronin/db.sqlite', await db.getContents());

    return;
  }

  ora.info('Applying migration to production database');

  const response = await fetch(`https://data.ronin.co/?data-selector=${slug}`, {
    method: 'POST',
    headers: {
      'Content-Type': 'application/json',
      Authorization: `Bearer ${appTokenOrSessionToken}`,
    },
    body: JSON.stringify({
      nativeQueries: statements.map((query) => ({
        query: query.statement,
        mode: 'write',
      })),
    }),
  });

  const result = (await response.json()) as { error: { message: string } };

  if (!response.ok) {
    throw new Error(result.error.message);
  }
};<|MERGE_RESOLUTION|>--- conflicted
+++ resolved
@@ -8,7 +8,6 @@
 import { initializeDatabase } from '@/src/utils/database';
 import type { MigrationFlags } from '@/src/utils/migration';
 import { MIGRATIONS_PATH } from '@/src/utils/misc';
-<<<<<<< HEAD
 import {
   type ModelWithFieldsArray,
   convertArrayFieldToObject,
@@ -17,15 +16,6 @@
 import { Protocol } from '@/src/utils/protocol';
 import { getOrSelectSpaceId } from '@/src/utils/space';
 import { spinner as ora } from '@/src/utils/spinner';
-=======
-import { convertArrayFieldToObject, getModels } from '@/src/utils/model';
-import { Protocol } from '@/src/utils/protocol';
-import { getOrSelectSpaceId } from '@/src/utils/space';
-import { spinner as ora } from '@/src/utils/spinner';
-import { select } from '@inquirer/prompts';
-import { RoninError } from '@ronin/compiler';
-import type { Database } from '@ronin/engine/resources';
->>>>>>> 774104e8
 
 /**
  * Applies a migration file to the database.
@@ -37,19 +27,13 @@
   migrationFilePath?: string,
 ): Promise<void> => {
   const spinner = ora.info('Applying migration');
-<<<<<<< HEAD
-=======
 
->>>>>>> 774104e8
   const db = await initializeDatabase();
 
   try {
     const space = await getOrSelectSpaceId(sessionToken, spinner);
-<<<<<<< HEAD
+
     const existingModels = (await getModels({
-=======
-    const existingModels = await getModels({
->>>>>>> 774104e8
       db,
       token: appToken ?? sessionToken,
       space,
