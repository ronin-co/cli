--- conflicted
+++ resolved
@@ -122,22 +122,6 @@
   const { slug, fields, indexes: _indexes, triggers, ...rest } = model;
   const queries: Array<string> = [];
 
-<<<<<<< HEAD
-  const tempModelSlug = `${RONIN_SCHEMA_TEMP_SUFFIX}${model.slug}`;
-
-  // Create a copy of the model
-  queries.push(
-    createModelQuery(tempModelSlug, {
-      fields: model.fields,
-      name: model.name,
-      idPrefix: model.idPrefix,
-    }),
-  );
-
-  // Move all the data to the copied model
-  queries.push(
-    `add.${tempModelSlug}.with(() => get.${model.slug}(${
-=======
   const tempModelSlug = `${RONIN_SCHEMA_TEMP_SUFFIX}${slug}`;
 
   // Create a copy of the model
@@ -146,7 +130,6 @@
   // Move all the data to the copied model
   queries.push(
     `add.${tempModelSlug}.with(() => get.${slug}(${
->>>>>>> cbff2bf8
       includeFields
         ? JSON.stringify({ selecting: includeFields.map((field) => field.slug) })
         : ''
@@ -158,15 +141,6 @@
   }
 
   // Delete the original model
-<<<<<<< HEAD
-  queries.push(dropModelQuery(model.slug));
-
-  // Rename the copied model to the original model
-  queries.push(`alter.model("${tempModelSlug}").to({slug: "${model.slug}"})`);
-
-  for (const trigger of model.triggers || []) {
-    queries.push(createTriggerQuery(model.slug, trigger));
-=======
   queries.push(dropModelQuery(slug));
 
   // Rename the copied model to the original model
@@ -174,7 +148,6 @@
 
   for (const [key, value] of Object.entries(triggers || {})) {
     queries.push(createTriggerQuery(slug, { ...value, slug: key }));
->>>>>>> cbff2bf8
   }
 
   return queries;
