--- conflicted
+++ resolved
@@ -672,11 +672,8 @@
           await db.query(transaction.statements);
           const rows = await getTableRows(db, models[0]);
 
-<<<<<<< HEAD
-=======
           console.error(modelDiff);
 
->>>>>>> 5d4e179a
           expect(models[0].fields).toHaveLength(1);
           expect(modelDiff).toHaveLength(8);
           expect(models[0].slug).toBe('test');
@@ -732,11 +729,8 @@
           await db.query(transaction.statements);
           const rows = await getTableRows(db, models[0]);
 
-<<<<<<< HEAD
-=======
           console.error(modelDiff);
 
->>>>>>> 5d4e179a
           expect(models[0].fields).toHaveLength(2);
           expect(modelDiff).toHaveLength(10);
           expect(models[0].slug).toBe('test');
